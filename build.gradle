--- conflicted
+++ resolved
@@ -193,22 +193,6 @@
   "joptSimple": "net.sf.jopt-simple:jopt-simple:4.9",
   "protobuf": "com.google.protobuf:protobuf-java:2.6.1",
   "pegasus" : [
-<<<<<<< HEAD
-    "data" : "com.linkedin.pegasus:data:"+pegasusVersion,
-    "generator" : "com.linkedin.pegasus:generator:"+pegasusVersion,
-    "restliClient" : "com.linkedin.pegasus:restli-client:"+pegasusVersion,
-    "restliServer" : "com.linkedin.pegasus:restli-server:"+pegasusVersion,
-    "restliTools" : "com.linkedin.pegasus:restli-tools:"+pegasusVersion,
-    "pegasusCommon" : "com.linkedin.pegasus:pegasus-common:"+pegasusVersion,
-    "restliCommon" : "com.linkedin.pegasus:restli-common:"+pegasusVersion,
-    "r2" : "com.linkedin.pegasus:r2:"+pegasusVersion,
-    "d2" : "com.linkedin.pegasus:d2:"+pegasusVersion,
-    "restliNettyStandalone" : "com.linkedin.pegasus:restli-netty-standalone:"+pegasusVersion
-  ],
-  "jetty": [
-          "org.eclipse.jetty:jetty-server:9.3.6.v20151106",
-          'org.eclipse.jetty:jetty-servlet:9.3.6.v20151106'
-=======
     "data" : "com.linkedin.pegasus:data:" + pegasusVersion,
     "generator" : "com.linkedin.pegasus:generator:" + pegasusVersion,
     "restliClient" : "com.linkedin.pegasus:restli-client:" + pegasusVersion,
@@ -219,7 +203,10 @@
     "r2" : "com.linkedin.pegasus:r2:" + pegasusVersion,
     "d2" : "com.linkedin.pegasus:d2:" + pegasusVersion,
     "restliNettyStandalone" : "com.linkedin.pegasus:restli-netty-standalone:" + pegasusVersion
->>>>>>> b7956d18
+  ],
+  "jetty": [
+          "org.eclipse.jetty:jetty-server:9.3.6.v20151106",
+          "org.eclipse.jetty:jetty-servlet:9.3.6.v20151106"
   ]
 ];
 
