--- conflicted
+++ resolved
@@ -56,16 +56,9 @@
  *
  */
 @Slf4j
-<<<<<<< HEAD
 @EqualsAndHashCode(onlyExplicitlyIncluded = true, callSuper=false)
-public class Kafka09DataWriter<K, V> implements AsyncDataWriter<V> {
-  private static final WriteResponseMapper<RecordMetadata> WRITE_RESPONSE_WRAPPER =
-=======
 public class Kafka09DataWriter<K, V> implements KafkaDataWriter<K, V> {
-
-
   public static final WriteResponseMapper<RecordMetadata> WRITE_RESPONSE_WRAPPER =
->>>>>>> 87506a37
       new WriteResponseMapper<RecordMetadata>() {
 
         @Override
