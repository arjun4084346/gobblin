--- conflicted
+++ resolved
@@ -77,13 +77,8 @@
     MostlyMySqlDagManagementStateStore dagManagementStateStore = new MostlyMySqlDagManagementStateStore(config, null, null);
     dagManagementStateStore.setTopologySpecMap(topologySpecMap);
     this.dagManagementTaskStream =
-<<<<<<< HEAD
-        new DagManagementTaskStreamImpl(config, Optional.empty());
+        new DagManagementTaskStreamImpl(config, Optional.empty(), Optional.of(mock(ReminderSettingDagProcLeaseArbiter.class)));
     this.dagProcFactory = new DagProcFactory(null, null);
-=======
-        new DagManagementTaskStreamImpl(config, Optional.empty(), Optional.of(mock(ReminderSettingDagProcLeaseArbiter.class)));
-    this.dagProcFactory = new DagProcFactory(null);
->>>>>>> 058d23de
     this.dagProcEngineThread = new DagProcessingEngine.DagProcEngineThread(
         this.dagManagementTaskStream, this.dagProcFactory, dagManagementStateStore);
   }
