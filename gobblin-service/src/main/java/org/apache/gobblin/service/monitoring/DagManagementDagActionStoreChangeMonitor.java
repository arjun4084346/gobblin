/*
 * Licensed to the Apache Software Foundation (ASF) under one or more
 * contributor license agreements.  See the NOTICE file distributed with
 * this work for additional information regarding copyright ownership.
 * The ASF licenses this file to You under the Apache License, Version 2.0
 * (the "License"); you may not use this file except in compliance with
 * the License.  You may obtain a copy of the License at
 *
 *    http://www.apache.org/licenses/LICENSE-2.0
 *
 * Unless required by applicable law or agreed to in writing, software
 * distributed under the License is distributed on an "AS IS" BASIS,
 * WITHOUT WARRANTIES OR CONDITIONS OF ANY KIND, either express or implied.
 * See the License for the specific language governing permissions and
 * limitations under the License.
 */

package org.apache.gobblin.service.monitoring;

import java.io.IOException;

import com.typesafe.config.Config;

import lombok.extern.slf4j.Slf4j;

import org.apache.gobblin.runtime.api.DagActionStore;
import org.apache.gobblin.runtime.spec_catalog.FlowCatalog;
import org.apache.gobblin.service.modules.orchestration.DagManagement;
import org.apache.gobblin.service.modules.orchestration.Orchestrator;


/**
 * A {@link DagActionStoreChangeMonitor} that should be used {@link org.apache.gobblin.service.ServiceConfigKeys#DAG_PROCESSING_ENGINE_ENABLED}
 * is set.
 */
@Slf4j
public class DagManagementDagActionStoreChangeMonitor extends DagActionStoreChangeMonitor {
  private final DagManagement dagManagement;

  // Note that the topic is an empty string (rather than null to avoid NPE) because this monitor relies on the consumer
  // client itself to determine all Kafka related information dynamically rather than through the config.
  public DagManagementDagActionStoreChangeMonitor(Config config, int numThreads,
      FlowCatalog flowCatalog, Orchestrator orchestrator, DagActionStore dagActionStore,
      boolean isMultiActiveSchedulerEnabled, DagManagement dagManagement) {
    // DagManager is only needed in the `handleDagAction` method of its parent class and not needed in this class,
    // so we are passing a null value for DagManager to its parent class.
    super("", config, null, numThreads, flowCatalog, orchestrator, dagActionStore, isMultiActiveSchedulerEnabled);
    this.dagManagement = dagManagement;
  }

  /**
   * This implementation passes on the {@link org.apache.gobblin.runtime.api.DagActionStore.DagAction} to the
   * {@link DagManagement} instead of finding a {@link org.apache.gobblin.runtime.api.FlowSpec} and passing the spec to {@link Orchestrator}.
   */
  @Override
  protected void handleDagAction(DagActionStore.DagAction dagAction, boolean isStartup) {
    log.info("(" + (isStartup ? "on-startup" : "post-startup") + ") DagAction change ({}) received for flow: {}",
        dagAction.getDagActionType(), dagAction);
    LaunchSubmissionMetricProxy launchSubmissionMetricProxy = isStartup ? ON_STARTUP : POST_STARTUP;
    try {
      // todo - add actions for other other type of dag actions
<<<<<<< HEAD
      switch (dagAction.getFlowActionType()) {
        case LAUNCH :
        case REEVALUATE :
          dagManagement.addDagAction(dagAction);
          break;
        default:
          log.warn("Received unsupported dagAction {}. Expected to be a REEVALUATE or LAUNCH", dagAction.getFlowActionType());
          this.unexpectedErrors.mark();
=======
      if (dagAction.getDagActionType().equals(DagActionStore.DagActionType.LAUNCH)) {
        // If multi-active scheduler is NOT turned on we should not receive these type of events
        if (!this.isMultiActiveSchedulerEnabled) {
          this.unexpectedLaunchEventErrors.mark();
          throw new RuntimeException(String.format("Received LAUNCH dagAction while not in multi-active scheduler "
              + "mode for flowAction: %s", dagAction));
        }
        dagManagement.addDagAction(dagAction);
      } else {
        log.warn("Received unsupported dagAction {}. Expected to be a KILL, RESUME, or LAUNCH", dagAction.getDagActionType());
        this.unexpectedErrors.mark();
>>>>>>> 058d23de
      }
    } catch (IOException e) {
      log.warn("Failed to addDagAction for flowId {} due to exception {}", dagAction.getFlowId(), e.getMessage());
      launchSubmissionMetricProxy.markFailure();
    }
  }
}<|MERGE_RESOLUTION|>--- conflicted
+++ resolved
@@ -59,28 +59,14 @@
     LaunchSubmissionMetricProxy launchSubmissionMetricProxy = isStartup ? ON_STARTUP : POST_STARTUP;
     try {
       // todo - add actions for other other type of dag actions
-<<<<<<< HEAD
-      switch (dagAction.getFlowActionType()) {
+      switch (dagAction.getDagActionType()) {
         case LAUNCH :
         case REEVALUATE :
           dagManagement.addDagAction(dagAction);
           break;
         default:
-          log.warn("Received unsupported dagAction {}. Expected to be a REEVALUATE or LAUNCH", dagAction.getFlowActionType());
+          log.warn("Received unsupported dagAction {}. Expected to be a REEVALUATE or LAUNCH", dagAction.getDagActionType());
           this.unexpectedErrors.mark();
-=======
-      if (dagAction.getDagActionType().equals(DagActionStore.DagActionType.LAUNCH)) {
-        // If multi-active scheduler is NOT turned on we should not receive these type of events
-        if (!this.isMultiActiveSchedulerEnabled) {
-          this.unexpectedLaunchEventErrors.mark();
-          throw new RuntimeException(String.format("Received LAUNCH dagAction while not in multi-active scheduler "
-              + "mode for flowAction: %s", dagAction));
-        }
-        dagManagement.addDagAction(dagAction);
-      } else {
-        log.warn("Received unsupported dagAction {}. Expected to be a KILL, RESUME, or LAUNCH", dagAction.getDagActionType());
-        this.unexpectedErrors.mark();
->>>>>>> 058d23de
       }
     } catch (IOException e) {
       log.warn("Failed to addDagAction for flowId {} due to exception {}", dagAction.getFlowId(), e.getMessage());
