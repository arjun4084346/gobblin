--- conflicted
+++ resolved
@@ -122,69 +122,6 @@
      throw new UnsupportedOperationException("More than one start job is not allowed");
   }
 
-<<<<<<< HEAD
-  @Override
-=======
-  /**
-   * Submits a {@link JobSpec} to a {@link SpecExecutor}.
-   */
-  private void submitJobToExecutor(DagManagementStateStore dagManagementStateStore, Dag.DagNode<JobExecutionPlan> dagNode) {
-    DagManagerUtils.incrementJobAttempt(dagNode);
-    JobExecutionPlan jobExecutionPlan = DagManagerUtils.getJobExecutionPlan(dagNode);
-    JobSpec jobSpec = DagManagerUtils.getJobSpec(dagNode);
-    Map<String, String> jobMetadata = TimingEventUtils.getJobMetadata(Maps.newHashMap(), jobExecutionPlan);
-
-    String specExecutorUri = DagManagerUtils.getSpecExecutorUri(dagNode);
-
-    // Run this spec on selected executor
-    SpecProducer<Spec> producer;
-    try {
-      producer = DagManagerUtils.getSpecProducer(dagNode);
-      TimingEvent jobOrchestrationTimer = eventSubmitter.getTimingEvent(TimingEvent.LauncherTimings.JOB_ORCHESTRATED);
-
-      // Increment job count before submitting the job onto the spec producer, in case that throws an exception.
-      // By this point the quota is allocated, so it's imperative to increment as missing would introduce the potential to decrement below zero upon quota release.
-      // Quota release is guaranteed, despite failure, because exception handling within would mark the job FAILED.
-      // When the ensuing kafka message spurs DagManager processing, the quota is released and the counts decremented
-      // Ensure that we do not double increment for flows that are retried
-      if (DagManagerUtils.getJobExecutionPlan(dagNode).getCurrentAttempts() == 1) {
-        dagManagementStateStore.getDagManagerMetrics().incrementRunningJobMetrics(dagNode);
-      }
-      // Submit the job to the SpecProducer, which in turn performs the actual job submission to the SpecExecutor instance.
-      // The SpecProducer implementations submit the job to the underlying executor and return when the submission is complete,
-      // either successfully or unsuccessfully. To catch any exceptions in the job submission, the DagManagerThread
-      // blocks (by calling Future#get()) until the submission is completed.
-      dagManagementStateStore.tryAcquireQuota(Collections.singleton(dagNode));
-      Future<?> addSpecFuture = producer.addSpec(jobSpec);
-      // todo - we should add future.get() instead of the complete future into the JobExecutionPlan
-      dagNode.getValue().setJobFuture(com.google.common.base.Optional.of(addSpecFuture));
-      addSpecFuture.get();
-      jobExecutionPlan.setExecutionStatus(ExecutionStatus.ORCHESTRATED);
-      jobMetadata.put(TimingEvent.METADATA_MESSAGE, producer.getExecutionLink(addSpecFuture, specExecutorUri));
-      // Add serialized job properties as part of the orchestrated job event metadata
-      jobMetadata.put(JobExecutionPlan.JOB_PROPS_KEY, dagNode.getValue().toString());
-      jobOrchestrationTimer.stop(jobMetadata);
-      log.info("Orchestrated job: {} on Executor: {}", DagManagerUtils.getFullyQualifiedJobName(dagNode), specExecutorUri);
-      dagManagementStateStore.getDagManagerMetrics().incrementJobsSentToExecutor(dagNode);
-    } catch (Exception e) {
-      TimingEvent jobFailedTimer = eventSubmitter.getTimingEvent(TimingEvent.LauncherTimings.JOB_FAILED);
-      String message = "Cannot submit job " + DagManagerUtils.getFullyQualifiedJobName(dagNode) + " on executor " + specExecutorUri;
-      log.error(message, e);
-      jobMetadata.put(TimingEvent.METADATA_MESSAGE, message + " due to " + e.getMessage());
-      if (jobFailedTimer != null) {
-        jobFailedTimer.stop(jobMetadata);
-      }
-      try {
-        // when there is no exception, quota will be released in job status monitor or re-evaluate dag proc
-        dagManagementStateStore.releaseQuota(dagNode);
-      } catch (IOException ex) {
-        log.error("Could not release quota while handling e", ex);
-      }
-      throw new RuntimeException(e);
-    }
-  }
-
->>>>>>> 058d23de
   protected void sendNotification(Optional<Dag<JobExecutionPlan>> result, EventSubmitter eventSubmitter) {
   }
 }