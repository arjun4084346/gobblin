--- conflicted
+++ resolved
@@ -19,11 +19,8 @@
   echo "  --fs <file system URL>                         Target file system: if not set, taken from \${HADOOP_HOME}/conf"
   echo "  --jars <comma-separated list of job jars>      Job jar(s): if not set, \"$FWDIR_LIB\" is examined"
   echo "  --workdir <job work dir>                       Gobblin's base work directory: if not set, taken from \${GOBBLIN_WORK_DIR}"
-<<<<<<< HEAD
+  echo "  --projectversion <version>                     Gobblin version to be used. If set, overrides the distribution build version"
   echo "  --logdir <log dir>                             Gobblin's log directory: if not set, taken from \${GOBBLIN_LOG_DIR}"
-=======
-  echo "  --projectversion <version>                     Gobblin version to be used. If set, overrides the distribution build version"
->>>>>>> bd34294d
   echo "  --help                                         Display this help and exit"
 }
 
@@ -128,12 +125,6 @@
 set_user_jars "$JARS"
 
 # Jars Gobblin runtime depends on
-<<<<<<< HEAD
-LIBJARS=$USER_JARS$separator$FWDIR_LIB/gobblin-metastore.jar,$FWDIR_LIB/gobblin-metrics.jar,\
-$FWDIR_LIB/gobblin-core.jar,$FWDIR_LIB/gobblin-api.jar,$FWDIR_LIB/gobblin-utility.jar,\
-$FWDIR_LIB/guava-15.0.jar,$FWDIR_LIB/avro-1.7.7.jar,$FWDIR_LIB/metrics-core-3.1.0.jar,\
-$FWDIR_LIB/gson-2.3.1.jar,$FWDIR_LIB/joda-time-2.9.jar,$FWDIR_LIB/data-1.15.9.jar,$FWDIR_LIB/commons-lang3-3.4.jar
-=======
 function join { local IFS="$1"; shift; echo "$*"; }
 LIBJARS=(
   $USER_JARS
@@ -153,7 +144,6 @@
   $FWDIR_LIB/commons-lang3-3.4.jar
 )
 LIBJARS=$(join , "${LIBJARS[@]}")
->>>>>>> bd34294d
 
 # Add libraries to the Hadoop classpath
 GOBBLIN_DEP_JARS=`echo "$USER_JARS" | tr ',' ':' `
